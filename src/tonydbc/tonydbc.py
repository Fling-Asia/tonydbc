--- conflicted
+++ resolved
@@ -44,7 +44,6 @@
 MAX_RECONNECTION_ATTEMPTS = 3
 
 
-<<<<<<< HEAD
 def check_connection(fn):
     def conn_wrapper(self, *args, **kwargs):
         try:
@@ -62,8 +61,6 @@
     return conn_wrapper
 
 
-=======
->>>>>>> ffb86b92
 class __TonyDBCOnlineOnly:
     """
     Generic context manager for a database connection and for several
@@ -96,7 +93,7 @@
                                     while running an SQL command.
         """
         required_fields = [host, user, password, database, port]
-        if any(k is None or (type(k) == str and k == "") for k in required_fields):
+        if any(k is None or (type( str and k == "") for k in required_fields):
             raise AssertionError("TonyDBC: Not all credentials provided.")
 
         self.host = host
